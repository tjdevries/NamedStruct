"""NamedStruct class."""

import collections
import namedstruct.modes
from namedstruct.element import Element

# Import the element types
from namedstruct.elementdiscriminated import ElementDiscriminated
from namedstruct.elementvariable import ElementVariable
from namedstruct.elementlength import ElementLength
from namedstruct.elementenum import ElementEnum
from namedstruct.elementstring import ElementString
from namedstruct.elementnum import ElementNum
from namedstruct.elementpad import ElementPad
from namedstruct.elementbase import ElementBase

# Register the valid element types.  Start with the most specific checks and
# then default to the base type.
Element.register(ElementDiscriminated)
Element.register(ElementVariable)
Element.register(ElementLength)
Element.register(ElementEnum)
Element.register(ElementString)
Element.register(ElementNum)
Element.register(ElementPad)
Element.register(ElementBase)


# pylint: disable=line-too-long
class Message(object):
    """An object much like NamedTuple, but with additional formatting."""

    # pylint: disable=too-many-branches
    def __init__(self, name, fields, mode=namedstruct.modes.Mode.Native):
        """
        Initialize a NamedStruct object.

        Creates 2 internal items, a format string which is used to call the
        struct module functions for packing and unpacking data, and a
        namedtuple instance which is used to organize the data provided to the
        pack functions and returned from the unpack functions.
        """

        # The name must be a string, this is provided to the
        # collections.namedtuple constructor when creating the namedtuple class.
        if not name or not isinstance(name, str):
            raise TypeError('invalid name: {}'.format(name))

        self.name = name

        # The structure definition must be a list of
        #   ('name', 'format', <optional>)
        # tuples
        if not isinstance(fields, list) \
                or not all(isinstance(x, tuple) for x in fields):
            raise TypeError('invalid fields: {}'.format(fields))

        if not isinstance(mode, namedstruct.modes.Mode):
            raise TypeError('invalid mode: {}'.format(mode))

        # Create an ordered dictionary (so element order is preserved) out of
        # the individual message fields.  Ensure that there are no duplicate
        # field names.
        self._elements = collections.OrderedDict()
        for field in fields:
            if field[0] not in self._elements:
                self._elements[field[0]] = Element.factory(field, mode)
            else:
                raise TypeError('duplicate field {} in {}'.format(field[0], fields))

        # Validate all of the elements of this message
        self._validate()

        # Now that the format has been validated, create a named tuple with the
        # correct fields.
        named_fields = [elem.name for elem in self._elements.values() if elem.name]
        self._tuple = collections.namedtuple(self.name, named_fields)

    def changemode(self, mode):
        """ Change the mode of a message. """
        if not isinstance(mode, namedstruct.modes.Mode):
            raise TypeError('invalid mode: {}'.format(mode))

        # Change the mode for all elements
        for key in self._elements.keys():
            self._elements[key].changemode(mode)

    def is_unpacked(self, other):
        """
        Provide a function that allows checking if an unpacked message tuple
        is an instance of what could be unpacked from a particular message
        object.
        """
        # First check to see if the passed in object is a namedtuple
        # that matches this message type
        if not isinstance(other, self._tuple):
            return False

        # Then check any element values that may be another message type to
        # ensure that the sub-elements are valid types.
        for key in self._elements.keys():
            if isinstance(self._elements[key], namedstruct.elementvariable.ElementVariable):
                msg = self._elements[key].format
                if not msg.is_unpacked(getattr(other, key)):
                    return False
            elif isinstance(self._elements[key], namedstruct.elementdiscriminated.ElementDiscriminated):
                # Select the correct message object based on the value of the
                # referenced item
                ref_val = getattr(other, self._elements[key].ref)
                if ref_val not in self._elements[key].format.keys():
                    return False
                msg = self._elements[key].format[ref_val]
                if not msg.is_unpacked(getattr(other, key)):
                    return False
        return True

    def _validate(self):
        """
        A static function that validates the individual elements of a message
        against each other.

        When the individual elements are created, they are only able to be
        validated against itself, elements that reference other elements are
        unable to be validated against the existence and type of the referenced
        elements.

        The follow checks are performed:

         1. All elements that are Variable must reference valid Length elements.

         2. All Discriminated elements must reference valid Enum elements, and
            the keys of the discriminated format must be valid instances of the
            referenced Enum class.
        """
        for elem in self._elements.values():
            if isinstance(elem, namedstruct.elementlength.ElementLength):
                if not isinstance(self._elements[elem.ref], namedstruct.elementvariable.ElementVariable):
                    err = 'length field {} reference {} invalid type'
                    raise TypeError(err.format(elem.name, elem.ref))
                elif not self._elements[elem.ref].ref == elem.name:
                    err = 'length field {} reference {} mismatch'
                    raise TypeError(err.format(elem.name, elem.ref))
            elif isinstance(elem, namedstruct.elementvariable.ElementVariable):
                if not isinstance(self._elements[elem.ref], namedstruct.elementlength.ElementLength):
                    err = 'variable field {} reference {} invalid type'
                    raise TypeError(err.format(elem.name, elem.ref))
                elif not self._elements[elem.ref].ref == elem.name:
                    err = 'variable field {} reference {} mismatch'
                    raise TypeError(err.format(elem.name, elem.ref))
            elif isinstance(elem, namedstruct.elementdiscriminated.ElementDiscriminated):
                if not isinstance(self._elements[elem.ref], namedstruct.elementenum.ElementEnum):
                    err = 'discriminated field {} reference {} invalid type'
                    raise TypeError(err.format(elem.name, elem.ref))
                elif not all(isinstance(key, self._elements[elem.ref].ref)
                             for key in elem.format.keys()):
                    err = 'discriminated field {} reference {} mismatch'
                    raise TypeError(err.format(elem.name, elem.ref))
                else:
                    for key in elem.format.keys():
                        try:
                            ref_cls = self._elements[elem.ref].ref
                            assert ref_cls(key)
                        except:
                            err = 'discriminated field {} key {} not a valid {}'
                            msg = err.format(elem.name, key, elem.ref)
                            raise TypeError(msg)

    def pack(self, obj=None, **kwargs):
        """Pack the provided values using the initialized format."""
        # Handle a positional dictionary argument as well as the more generic kwargs
        if obj and isinstance(obj, dict):
            kwargs = obj
        return b''.join([elem.pack(kwargs) for elem in self._elements.values()])

    def unpack_partial(self, buf):
        """
        Unpack a partial message from a buffer.

        This doesn't re-use the "unpack_from" function name from the struct
        module because the parameters and return values are not consistent
        between this function and the struct module.
        """
        msg = self._tuple._make([None] * len(self._tuple._fields))
        for elem in self._elements.values():
            (val, unused) = elem.unpack(msg, buf)
            buf = unused
            # Update the unpacked message with all non-padding elements
            if elem.name:
                msg = msg._replace(**dict([(elem.name, val)]))
        return (msg, buf)

    def unpack(self, buf):
        """Unpack the buffer using the initialized format."""
        (msg, unused) = self.unpack_partial(buf)
        if unused:
            error = 'buffer not fully used by unpack: {}'.format(unused)
            raise ValueError(error)
        return msg

    def make(self, obj=None, **kwargs):
        """
        A utility function that returns a namedtuple based on the current
        object's format for the supplied object.
        """
        if obj is not None:
            if isinstance(obj, dict):
                kwargs = obj
            elif isinstance(obj, tuple):
                kwargs = obj._asdict()
        msg = self._tuple._make([None] * len(self._tuple._fields))
<<<<<<< HEAD
        for elem in self._elements.values():
            if isinstance(elem, ElementDiscriminated):
                if elem.format[kwargs[elem.ref]]:
                    val = elem.format[kwargs[elem.ref]].make(kwargs[elem.name])
                else:
                    # `None` does not have a `.make()` function
                    # so set the value to None
                    val = None
                msg = msg._replace(**dict([(elem.name, val)]))
            elif isinstance(elem, ElementVariable):
                val = [elem.format.make(e) for e in kwargs[elem.name]]
                msg = msg._replace(**dict([(elem.name, val)]))
            elif isinstance(elem, (ElementLength, ElementEnum, ElementBase, ElementNum, ElementString)):
                msg = msg._replace(**dict([(elem.name, kwargs[elem.name])]))
            elif isinstance(elem, ElementPad):  # pragma: no cover (else unreachable)
                # There is no element to transform
                pass
=======
        # Only attempt to "make" fields that are in the tuple
        for field in self._tuple._fields:
            val = self._elements[field].make(kwargs)
            msg = msg._replace(**dict([(field, val)]))
>>>>>>> c1c222fc
        return msg<|MERGE_RESOLUTION|>--- conflicted
+++ resolved
@@ -208,28 +208,8 @@
             elif isinstance(obj, tuple):
                 kwargs = obj._asdict()
         msg = self._tuple._make([None] * len(self._tuple._fields))
-<<<<<<< HEAD
-        for elem in self._elements.values():
-            if isinstance(elem, ElementDiscriminated):
-                if elem.format[kwargs[elem.ref]]:
-                    val = elem.format[kwargs[elem.ref]].make(kwargs[elem.name])
-                else:
-                    # `None` does not have a `.make()` function
-                    # so set the value to None
-                    val = None
-                msg = msg._replace(**dict([(elem.name, val)]))
-            elif isinstance(elem, ElementVariable):
-                val = [elem.format.make(e) for e in kwargs[elem.name]]
-                msg = msg._replace(**dict([(elem.name, val)]))
-            elif isinstance(elem, (ElementLength, ElementEnum, ElementBase, ElementNum, ElementString)):
-                msg = msg._replace(**dict([(elem.name, kwargs[elem.name])]))
-            elif isinstance(elem, ElementPad):  # pragma: no cover (else unreachable)
-                # There is no element to transform
-                pass
-=======
         # Only attempt to "make" fields that are in the tuple
         for field in self._tuple._fields:
             val = self._elements[field].make(kwargs)
             msg = msg._replace(**dict([(field, val)]))
->>>>>>> c1c222fc
         return msg